defmodule Supabase.Storage.MixProject do
  use Mix.Project

  @version "0.3.4"
  @source_url "https://github.com/zoedsoupe/storage-ex"

  def project do
    [
      app: :supabase_storage,
      version: @version,
      elixir: "~> 1.15",
      start_permanent: Mix.env() == :prod,
      deps: deps(),
      package: package(),
      description: description(),
      docs: docs(),
      dialyzer: [plt_local_path: "priv/plts", ignore_warnings: ".dialyzerignore"]
    ]
  end

  def application do
    [
      extra_applications: [:logger]
    ]
  end

  defp deps do
    [
      {:ecto, "~> 3.10"},
      {:supabase_potion, "~> 0.6"},
<<<<<<< HEAD
      {:ex_doc, ">= 0.0.0", only: :dev, runtime: false},
=======
      {:ex_doc, ">= 0.0.0", runtime: false},
>>>>>>> 90ad694f
      {:credo, "~> 1.7", only: [:dev, :test], runtime: false},
      {:dialyxir, "~> 1.3", only: [:dev, :test], runtime: false}
    ]
  end

  defp package do
    %{
      name: "supabase_storage",
      licenses: ["MIT"],
      contributors: ["zoedsoupe"],
      links: %{
        "GitHub" => @source_url,
        "Docs" => "https://hexdocs.pm/supabase_storage"
      },
      files: ~w[lib mix.exs README.md LICENSE]
    }
  end

  defp docs do
    [
      main: "readme",
      extras: ["README.md"]
    ]
  end

  defp description do
    """
    High level Elixir client for Supabase Storage.
    """
  end
end<|MERGE_RESOLUTION|>--- conflicted
+++ resolved
@@ -1,8 +1,8 @@
 defmodule Supabase.Storage.MixProject do
   use Mix.Project
 
-  @version "0.3.4"
-  @source_url "https://github.com/zoedsoupe/storage-ex"
+  @version "0.4.0"
+  @source_url "https://github.com/supabase-community/storage-ex"
 
   def project do
     [
@@ -28,11 +28,7 @@
     [
       {:ecto, "~> 3.10"},
       {:supabase_potion, "~> 0.6"},
-<<<<<<< HEAD
       {:ex_doc, ">= 0.0.0", only: :dev, runtime: false},
-=======
-      {:ex_doc, ">= 0.0.0", runtime: false},
->>>>>>> 90ad694f
       {:credo, "~> 1.7", only: [:dev, :test], runtime: false},
       {:dialyxir, "~> 1.3", only: [:dev, :test], runtime: false}
     ]
