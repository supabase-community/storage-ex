defmodule Supabase.Storage.MixProject do
  use Mix.Project

  @version "0.3.4"
  @source_url "https://github.com/zoedsoupe/storage-ex"

  def project do
    [
      app: :supabase_storage,
      version: @version,
      elixir: "~> 1.15",
      start_permanent: Mix.env() == :prod,
      deps: deps(),
      package: package(),
      description: description(),
      docs: docs(),
      dialyzer: [plt_local_path: "priv/plts", ignore_warnings: ".dialyzerignore"]
    ]
  end

  def application do
    [
      extra_applications: [:logger]
    ]
  end

  defp deps do
    [
      {:ecto, "~> 3.10"},
<<<<<<< HEAD
      {:supabase_potion, path: "../supabase-ex"},
      {:ex_doc, ">= 0.0.0", only: :dev, runtime: false},
=======
      {:supabase_potion, "~> 0.6"},
      {:ex_doc, ">= 0.0.0", runtime: false},
>>>>>>> c22977fb
      {:credo, "~> 1.7", only: [:dev, :test], runtime: false},
      {:dialyxir, "~> 1.3", only: [:dev, :test], runtime: false}
    ]
  end

  defp package do
    %{
      name: "supabase_storage",
      licenses: ["MIT"],
      contributors: ["zoedsoupe"],
      links: %{
        "GitHub" => @source_url,
        "Docs" => "https://hexdocs.pm/supabase_storage"
      },
      files: ~w[lib mix.exs README.md LICENSE]
    }
  end

  defp docs do
    [
      main: "readme",
      extras: ["README.md"]
    ]
  end

  defp description do
    """
    High level Elixir client for Supabase Storage.
    """
  end
end<|MERGE_RESOLUTION|>--- conflicted
+++ resolved
@@ -27,13 +27,8 @@
   defp deps do
     [
       {:ecto, "~> 3.10"},
-<<<<<<< HEAD
-      {:supabase_potion, path: "../supabase-ex"},
+      {:supabase_potion, "~> 0.6"},
       {:ex_doc, ">= 0.0.0", only: :dev, runtime: false},
-=======
-      {:supabase_potion, "~> 0.6"},
-      {:ex_doc, ">= 0.0.0", runtime: false},
->>>>>>> c22977fb
       {:credo, "~> 1.7", only: [:dev, :test], runtime: false},
       {:dialyxir, "~> 1.3", only: [:dev, :test], runtime: false}
     ]
